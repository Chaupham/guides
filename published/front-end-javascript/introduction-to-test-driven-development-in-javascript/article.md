--- conflicted
+++ resolved
@@ -1,4 +1,3 @@
-<<<<<<< HEAD
 The purpose of this article is to demonstrate how TDD works, whether or not you fully grasp the nitty-gritty particulars beforehand. Feel free to skim through just to get the big picture, and don't worry about working through every single detail.
 
 We’ll begin by walking through the development of a small project in a test-driven way. The first part will focus on unit tests, and the last part on code coverage. If you want to experiment with the project on your own, there is a [repository hosted on GitHub that puts together all the code from this article](https://github.com/peterolson/Introduction-to-Test-Driven-Development-in-Javascript).
@@ -7,11 +6,11 @@
 
 Definitely a question worth asking before we move forward. In a nutshell, TDD changes our regular workflow. Traditionally, the software development workflow is mostly a loop of the following steps:
 
- 1. Think about the task (design).
- 2. Write the code to accomplish the task (implementation).
- 3. Test the code to see if it works (testing).
-
-Often, writing a successful program requires multiple loops or repeated testing. As a result, testing and revising code comprehensively can take a rather long time.
+ 1. Think about what your code is supposed to do.
+ 2. Write the code to do it.
+ 3. Test the code to see if it works.
+
+For example, let's say we want to write a function `add(number1, number2)` to add two numbers together. First, we write the `add` function, then we try a few examples to see if it gives the output we expect. We could try running `add(1,1)`, `add(5,7)` and `add(-4, 5)`, and we might get the outputs `2`, `12`, and... oops, there must be a bug somewhere, `-9`.
 
 We revise the code to try to fix the incorrect output, and then we run `add(-4, 5)` again. Maybe it will return `1`, just like we wanted. Just to be safe, we'll run the other examples to see if they still give the right output. Oops, now `add(5,7)` returns `-2`. We'll go through a few cycles of this: we revise our code and then try a few examples until we're sufficiently confident that our code works just the way we want.
 
@@ -46,7 +45,7 @@
 
 Of course, just because our code passed the tests it doesn't mean the code works in general. But it does give us a little more confidence about its correctness. And if we find a bug in the future that our tests missed, we can always add more tests for better coverage.
 
- - **Automatic regression detection** --- Sometimes coders mistakenly create bugs that make their programs defective, or they reintroduce old bugs that had previously been fixed. Such mistakes are called *regressions*. Regressions might sneak by unnoticed for a long time if you don't use automated testing. If you create a unit test for each bug that you fix, any code that passes your unit tests afterwards is guaranteed to be free of any old bugs. As a result, if you encounter errors in the program later on, you can be sure that regression is not the issue. 
+Many of you might object, "*But what's the point of that? Isn't that just a lot of pointless extra bother?*"
 
 It’s true that setting up the testing environment and figuring out how to unit write tests often takes some effort. In the short run, it's faster to just do things the traditional way. But in the long run, TDD can save time that would otherwise be wasted manually testing the same thing repeatedly. And it just so happens that there are a number of other benefits to unit testing:
 
@@ -169,7 +168,7 @@
 
 ![1 spec, 1 failure; DateTime uses the current time when called with no arguments](http://i.stack.imgur.com/zNO6v.png)
 
-If you click "Failures" you will see some message about a ReferenceError because DateTime is not defined. _That is exactly what should happen, since we haven't written any code defining `DateTime` yet._
+If you click "Failures" you will see some message about a ReferenceError because DateTime is not defined. That is exactly what should happen, since we haven't written any code defining `DateTime` yet.
 
 If the test code above didn't make sense to you, here’s a brief explanation of the Jasmine functions. You can read more details from the [Jasmine docs](http://jasmine.github.io/2.4/introduction.html).
 
@@ -200,7 +199,7 @@
 })();
 ```
 
-When we open `SpecRunner.html` our test should pass because DateTime is now a defined object:
+When we open `SpecRunner.html` our test should pass:
 
 ![1 spec, 0 failures](http://i.stack.imgur.com/KHMPk.png)
 
@@ -228,7 +227,7 @@
  1. What should happen when we pass in a single argument to `DateTime` that is not a `Date` object?
  2. What should happen when we pass in a `Date` object that is invalid, such as `new Date(1e99)` or `new Date("Invalid string")`?
 
-There are lots of possible answers to these two questions depending on how you choose to handle your errors. I typically choose one of the following strategies for dealing with these issues:
+There are lots of possible answers to these two questions depending on your error handling philosophy, and discussing such philosophical quandaries is outside the scope of this article. I chose the following strategies for dealing with these two issues:
 
  1. Throw an error.
  2. Continue without throwing an error. All the native `Date` methods we use will return `NaN` in this situation, so our `DateTime` properties and methods will propagate this behavior automatically.
@@ -254,7 +253,7 @@
 
 When we open `SpecRunner.html` now we should see that the three specs we just wrote all failed. This is an important thing to check: If a spec passes before we write the implementation code, that usually means we made a mistake while writing the spec.
 
-Now we can implement the code:
+Now we can write the implementation:
 
 ```javascript
 // ...
@@ -269,13 +268,13 @@
 };
 ```
 
-At this point, all of the tests should pass.
+All the tests should pass.
 
 ## Getters
 
-The easiest next step is to implement the property getters. Writing tests for all of them is straightforward, although a little tedious. Simply loop through some test dates and make sure that all the property getters return the expected values.
-
-When choosing test dates it's a good idea to include both typical dates as well as edge cases.
+The easiest next step is to implement all the property getters. Writing tests for all of them is straightforward, although a little tedious. All that's involved is looping through some test dates and making sure that all the property getters return the expected values for these test dates.
+
+When choosing test dates it's a good idea to include both typical dates as well as some potential edge cases.
 
 ```javascript
 var testDates = [
@@ -324,7 +323,7 @@
 });
 ```
 
-All the new tests we just wrote **should fail now**, except the one corresponding to the `offset` property, since we already implemented the getter for `offset`.
+All the new tests we just wrote should fail now, except the one corresponding to the `offset` property, since we already implemented the getter for `offset`.
 
 Now that we've written the tests we can write the implementation code.
 
@@ -386,9 +385,7 @@
 > DateTime getter returns expected values for property 'monthName'  
 > Expected 'December' to equal 'November'.
 
-This is caused by the `2111-11-30T22:01:10` date. My `monthName` getter says this is December instead of November. This is because I live in the GMT+8 timezone, so something behind the scenes is converting the time from GMT into my timezone, resulting in `2111-12-01 06:01:10`. So we must consider time zone when creating our date library.
-
-The solution to this problem is to use the `getUTCMonth` method instead of the `getMonth` method to prevent this conversion:
+This is caused by the `2111-11-30T22:01:10` date. My `monthName` getter says this is December instead of November. This is because I live in the GMT+8 timezone, so something behind the scenes is converting the time from GMT into my timezone, resulting in `2111-12-01 06:01:10`. The solution to this problem is to use the `getUTCMonth` method instead of the `getMonth` method to prevent this conversion:
   
 ```javascript
 get monthName() {
@@ -456,7 +453,7 @@
  - In the second pass we'll use the `year`, `monthName`, `ordinalDate`, `ampm`, `hours12`, `minutes`, and `seconds` properties.
  - In the third pass we'll use the `offset` property.
 
-Here is the code for the setter unit tests:
+Here's the code for the setter unit tests:
 
 ```javascript
 describe("setter", function () {
@@ -553,7 +550,7 @@
 }
 ```
 
-All our setter tests should pass now.
+All the tests should pass now.
 
 ## Formatting and parsing
 
@@ -567,10 +564,10 @@
 };
 ```
 
-Once we've constructed this object, writing the tests is straightforward:
+Once we've constructed this object, it's straightforward to write the tests:
 
  - For `toString`, we go through all the test dates (e.g. `1970-07-18T18:36:42`) and see if they return the expected string for each of the formats (e.g.  `"1970-7-18 18:36:42"` for `"YYYY-M-D H:m:s"`).
- - For the `DateTime(dateString, formatString)` constructor, we go through all the pairs of formats and date strings (e.g. `"1970-7-18 18:36:42"` and `"YYYY-M-D H:m:s"`) to make sure that each constructed object has the same offset as the corresponding test date.
+ - For the `DateTime(dateString, formatString)` constructor, we go through all the pairs of formats and date strings (e.g. `"1970-7-18 18:36:42"` and `"YYYY-M-D H:m:s"`) and make sure the constructed object has the same offset as the corresponding test date.
 
 That’s expressed in code here:
 
@@ -596,7 +593,7 @@
 
 As usual, these tests should fail if we run them now.
 
-Here's the implementation code to add these features. **This is the most complicated part of the library**, so the code here is not as simple as the code we've written up to this point. Feel free to just skim through this code to get the big picture without analyzing the finer details.
+Here's the implementation code to add these features. This is the most complicated part of the library, so the code here is not as simple as the code we've written up to this point. Feel free to just skim through this code to get the big picture without analyzing the finer details.
 
 ```javascript
 "use strict";
@@ -748,7 +745,7 @@
 ```javascript
 {
   "scripts": {
-    "test": "node_modules/.bin/karma start my.conf.js"
+    "test": "karma start my.conf.js"
   },
   "devDependencies": {
     "jasmine-core": "^2.3.4",
@@ -779,15 +776,17 @@
 };
 ```
 
-If you use Windows, open the Node.js command prompt. Otherwise, just open your terminal and navigate to your project folder. Then run `npm install`. 
-
-Once it's done installing, you can run `npm test` whenever you want to run the coverage tests. It will create a `coverage` folder with a subfolder corresponding to your browser name. Open the `index.html` file in that folder to see the code coverage report.
+If you use Windows, open the Node.js command prompt. Otherwise, just open your terminal. Navigate to your project folder and run `npm install`. 
+
+Once it's done installing, you can run `npm test` whenever you want to run the coverage tests. It will create a `coverage` folder with a subfolder corresponding to the name of your browser. Open the `index.html` file in that folder to see the code coverage report.
 
 ## Going through the code coverage report
 
-The code coverage highlights unexecuted code in red, 
-
-![unexecuted line of code](http://i.stack.imgur.com/nWlVW.png) and unevaluated logical branches in yellow.
+The code coverage highlights unexecuted lines of code in red, 
+
+![unexecuted line of code](http://i.stack.imgur.com/nWlVW.png)
+
+and unevaluated logical branches in yellow.
 
 ![unevaluated conditional branch](http://i.stack.imgur.com/RzoRZ.png)
 
@@ -802,7 +801,7 @@
         });
     });
     ```
- - There are no tests that attempt setting `monthName` to an invalid month name. We can add some to the `describe("setter", ...)` section:
+ - There are no tests that try to set `monthName` to an invalid month name. We can add some to the `describe("setter", ...)` section:
 
     ```javascript
     it("throws an error on attempt to set property `monthName` to an invalid value", function () {
@@ -848,7 +847,7 @@
 
 # Conclusion
 
-Congrats! If you've read through this far, you should understand
+Congrats! If you've read through this far, you should have a basic idea of
 
  - unit testing
  - benefits of unit testing 
@@ -859,866 +858,3 @@
 This should be enough for you to get started with test-driven development in your own projects. If you work on collaborative projects, especially open-source ones, I would also recommend reading  up on Continuous Integration (CI) testing. [Travis CI](https://travis-ci.org/) is a popular CI server that automatically runs tests after every push to GitHub, and [Coveralls](https://coveralls.io/) similarly runs code coverage tests after every push to GitHub.
 
 If you have any questions for me, feel free to leave a comment below.
-
-=======
-The purpose of this article is to demonstrate how TDD works, whether or not you fully grasp the nitty-gritty particulars beforehand. Feel free to skim through just to get the big picture, and don't worry about working through every single detail.
-
-We’ll begin by walking through the development of a small project in a test-driven way. The first part will focus on unit tests, and the last part on code coverage. If you want to experiment with the project on your own, there is a [repository hosted on GitHub that puts together all the code from this article](https://github.com/peterolson/Introduction-to-Test-Driven-Development-in-Javascript).
-
-## Wait. What is test-driven development?
-
-Definitely a question worth asking before we move forward. In a nutshell, TDD changes our regular workflow. Traditionally, the software development workflow is mostly a loop of the following steps:
-
- 1. Think about what your code is supposed to do.
- 2. Write the code to do it.
- 3. Test the code to see if it works.
-
-For example, let's say we want to write a function `add(number1, number2)` to add two numbers together. First, we write the `add` function, then we try a few examples to see if it gives the output we expect. We could try running `add(1,1)`, `add(5,7)` and `add(-4, 5)`, and we might get the outputs `2`, `12`, and... oops, there must be a bug somewhere, `-9`.
-
-We revise the code to try to fix the incorrect output, and then we run `add(-4, 5)` again. Maybe it will return `1`, just like we wanted. Just to be safe, we'll run the other examples to see if they still give the right output. Oops, now `add(5,7)` returns `-2`. We'll go through a few cycles of this: we revise our code and then try a few examples until we're sufficiently confident that our code works just the way we want.
-
-**Test-driven development changes this workflow** by writing automated tests, and by writing tests *before* we write the code. Here’s our new workflow:
-
- 1. Think about what your code is supposed to do.
- 2. Write tests specifying what you expect your code to do.
- 3. Write the code to do it.
- 4. See if the code works by running it against the tests you wrote.
-
-So, before we even start writing our `add` function, we'll write some test code that specifies what output we expect. This is called *unit testing*. Unit tests might look something like this:
-
-```javascript
-expect(add(1,1)).toEqual(2);
-expect(add(5,7)).toEqual(12);
-expect(add(-4,5)).toEqual(1);
-```
-We can do this for as many test examples as we like. Then, we’ll write the `add` function. When we're finished, we can run the test code and it will tell us whether our function passes all the tests:
-
-> 2 of 3 tests passed. 1 test failed:  
-> Expected `add(-4,5)` to return `1`, but got `-9`.
-
-OK, so we failed 1 of the tests. We'll revise the code to try to correct the mistake, and then we'll run the tests again:
-
-> 1 of 3 tests passed. 2 tests failed:  
-> Expected `add(1,1)` to return `2`, but got `0`.  
-> Expected `add(5,7)` to return `12`, but got `-2`.
-
-Oops, we fixed one thing but broke other things at the same time. We'll revise the code again and see if there are still any problems:
-
-> 3 of 3 tests passed. Yay!
-
-Of course, just because our code passed the tests it doesn't mean the code works in general. But it does give us a little more confidence about its correctness. And if we find a bug in the future that our tests missed, we can always add more tests for better coverage.
-
-Many of you might object, "*But what's the point of that? Isn't that just a lot of pointless extra bother?*"
-
-It’s true that setting up the testing environment and figuring out how to unit write tests often takes some effort. In the short run, it's faster to just do things the traditional way. But in the long run, TDD can save time that would otherwise be wasted manually testing the same thing repeatedly. And it just so happens that there are a number of other benefits to unit testing:
-
-#### Automatic regression detection
-
-Sometimes you'll write a bug in your program that causes code that used to function properly to no longer do so, or you'll accidentally reintroduce an old bug that you previously fixed. This is called a *regression*. Regressions might sneak by unnoticed for a long time if you don't have any automated testing. Passing your unit tests doesn’t guarantee that your code works correctly, but if you write tests for every bug you fix, one thing passing your unit tests can guarantee is that you haven't reintroduced an old bug.
-
-#### Bold refactoring
-
-Code can get messy pretty quickly, but it's often scary to refactor it since there's a good chance that you'll break something in the process. After all, code often looks messy because you had to hack together some workarounds to make it work for rare edge cases. When you try to clean it up, or even rewrite it from scratch, it's likely that it will fail on those edge cases. If you have unit tests covering these edge cases, you'll find out immediately when you've broken something and you can make changes more courageously.
-
-#### Documentation
-
-If another developer (or perhaps the future you) can't figure out how to use the code you've written, they can look at the unit tests to see how the code was designed to be used. Unit tests aren't a replacement for real documentation, of course, but they're certainly better than no documentation at all (which is all too common, since programmers almost always have things higher on their priority lists than writing documentation).
-
-#### Robustness
-
-When you have no automated testing and applications become sufficiently complex, it’s easy for the code to feel very fragile. That is, it seems to work fine (most of the time) when you use it, but you have a nagging anxiety that the slightest unexpected action from the user or the slightest future modification to the code will cause everything to crash and burn. Knowing that your code passes a suite of unit tests is more reassuring than knowing that your code seemed to work when you manually tested it with a handful of examples the other day.
-
-OK, enough with the theory, let's get our hands dirty and see how this works in practice.
-
-# Practical example
-
-In this example, we’ll go through the process of developing a simple date library in a test-driven way. For each part of the library, we’ll first write tests specifying how we want it to behave, and then write code to implement that behavior. If the test fails, we know that the implementation does not match the specification. Keep in mind that the purpose of this code is only to demonstrate test-driven development, and is not a feature-complete date library meant for practical use. If you somehow stumbled upon this article looking for a date library, I recommend [Moment.js](http://momentjs.com/).
-
-## Setting up the testing environment
-
-The first thing we need to do is install a testing library. [QUnit](https://qunitjs.com/), [Mocha](https://mochajs.org/), and [Jasmine](http://jasmine.github.io/2.4/introduction.html) are currently the most popular (it doesn't matter that much which one you use, since they all essentially do the same thing). For this article I've arbitrarily chosen Jasmine. 
-
-Here's how I set things up:
-
- 1. Create a folder for this project with a subfolder named `test`.
- 2. Download the [Jasmine standalone zip](https://github.com/jasmine/jasmine/releases) (I used version 2.4.1) and extract it in your `test` folder.
- 3. If you open the `SpecRunner.html` file, you should see something like this: 
- ![enter image description here](http://i.stack.imgur.com/ZPBiJ.png)
- 4. In the parent folder, create a file named `DateTime.js`, and in the `test/spec` folder create a file named `DateTimeSpec.js`. Delete the other files in the `spec` folder; we don't need them anymore.
- 5. Edit the head of the `SpecRunner.html` file to reference our scripts. It should look something like this:
-
-```html
-<script src="lib/jasmine-2.4.1/jasmine.js"></script>
-<script src="lib/jasmine-2.4.1/jasmine-html.js"></script>
-<script src="lib/jasmine-2.4.1/boot.js"></script>
- 
-<!-- include source files here... -->
-<script src="../DateTime.js" data-cover></script>
- 
-<!-- include spec files here... -->
-<script src="spec/DateTimeSpec.js"></script>
-```
-
-If you refresh `SpecRunner.html` now, it should say "No specs found" since we haven't written anything yet. With that out of the way, now we can start building our library.
-
-## DateTime.js API
-
-Feel free to quickly skim through this section to just get a basic idea of what our date library will do. There's no need to remember every single detail in here; you can always refer back to this section if you’re confused about the intended behavior of the code.
-
-`DateTime` is a function that constructs dates in one of the following ways:
-
- - `DateTime()`, called with no arguments, creates an object representing the current date/time.
-   
-    ```javascript
-    var d = DateTime(); // d represents the current date/time.
-    ```
-   
- - `DateTime(date)`, called with one argument `date`, a native JavaScript `Date` object, creates an object representing the date/time corresponding to `date`.
-
-    ```javascript
-    var d = DateTime(new Date(0)); // d represents 1 Jan 1970 00:00:00 GMT
-    ```
-
- - `DateTime(dateString, formatString)`, called with two arguments `dateString` and `formatString`,  returns an object representing the date/time encoded in `dateString`, which is interpreted using the format specified in `formatString`.
-
-    ```javascript
-    var d = DateTime("1/5/2012", "D/M/YYYY");
-    ```
-
-The object returned by `DateTime` will have the following method
-
- - `toString(formatString?)` - returns a string representation of the date, using the optional `formatString` argument to specify how the output should be formatted. If no `formatString` is provided, it will default to `"YYYY-M-D H:m:s"`.
-
-    ```javascript
-    > DateTime().toString()
-    "2016-2-22 15:06:42"
-    > DateTime().toString("MMMM Do, YYYY")
-    "February 22nd, 2016"
-    ```
-        
-And the following properties:
-
- - `year` - the full (usually 4-digit) year (e.g. 1997). Represented in a format string as `YYYY`. Readable/writable.
- - `monthName` - the name of the month (e.g. December). Represented in a format string as `MMMM`. Readable/writable.
- - `month` - the number of the month (e.g. `12` for December). Represented in a format string as `M`. Readable/writable.
- - `day` - the name of the weekday (e.g. Tuesday). Represented in a format string as `dddd`. Readonly.
- - `date` - the date of the month (e.g. 22). Represented in a format string as `D`. Readable/writable.
- - `ordinalDate` - the ordinal date of the month (e.g. 22nd). Represented in a format string as `Do`. Readable/writable.
- - `hours` - a number from 0 to 23, corresponding to the hour. Represented in a format string as `H`. Readable/writable.
- - `hours12` - a number from 1 to 12, corresponding to the hour in the 12-hour system. Represented in a format string as `h`. Readable/writable.
- - `minutes` - a number from 0 to 59, corresponding to the minute. Represented in a format string as `m`. Readable/writable.
- - `seconds` - a number from 0 to 59, corresponding to the minute. Represented in a format string as `s`. Readable/writable.
- - `ampm` - a string, either `"am"` or `"pm"`. Represented in a format string as `a`. Readable/writable.
- - `offset` - returns the Unix offset, that is, the number of milliseconds since January 1st, 1970, 00:00:00. Readable/writable.
-
-## Getting started
-
-The first thing we need to do is decide on some minimal subset of the API to implement, and then incrementally build on top of that until we're finished. One reasonable place to start is making a `DateTime` constructor that returns an object representing the current time. With this in mind, we’ll write a unit test that specifies what we expect `DateTime` to do. In `DateTimeSpec.js`, we'll write our first test. If you don't understand what this test code is doing yet, don't worry; I'll explain it shortly.
-
-```javascript
-describe("DateTime", function () {
-    it("returns the current time when called with no arguments", function () {
-        var lowerLimit = new Date().getTime(),
-            offset = DateTime().offset,
-            upperLimit = new Date().getTime();
-        expect(offset).not.toBeLessThan(lowerLimit);
-        expect(offset).not.toBeGreaterThan(upperLimit);
-    });
-});
-```
-
-Now open `SpecRunner.html` and click on "Spec List". You should see 1 failing test:
-
-![1 spec, 1 failure; DateTime uses the current time when called with no arguments](http://i.stack.imgur.com/zNO6v.png)
-
-If you click "Failures" you will see some message about a ReferenceError because DateTime is not defined. That is exactly what should happen, since we haven't written any code defining `DateTime` yet.
-
-If the test code above didn't make sense to you, here’s a brief explanation of the Jasmine functions. You can read more details from the [Jasmine docs](http://jasmine.github.io/2.4/introduction.html).
-
- - `describe("DateTime", ...)` - this creates a test group (or "suite") named "DateTime". We will put any tests specifying the behavior of `DateTime` inside of this test suite.
- - `it(testName, ...)` - this creates a test (or "spec") with the given name. As a general rule, the spec name should read like the predicate of a sentence with the name of the test group as an implied subject (in our case, `DateTime`). For this reason, the function is named `it` to encourage you to read the spec name like a sentence starting with the word "it".
-   - Good name: [It] returns the current time when called with no arguments
-   - Bad name: [It] no arguments returns current time
- - `expect` - this specifies what the spec expects to happen. If all the expectations in a spec are met, then the spec passes. If at least one expectation is not met, or an unhandled exception is thrown, then the spec fails.
-   In this case, we want to test whether `DateTime()` actually returns the current time. In the test code above, I recorded the time before and after we called `DateTime()`, and then tested if the time returned by `DateTime` was between these two limits.
-
-Now that we've finished writing our first test, we can write code to implement the features we’re testing. In the `DateTime.js` file, paste the following code:
-
-```javascript
-"use strict";
-var DateTime = (function () {
-
-    function createDateTime(date) {
-        return {
-            get offset() {
-                return date.getTime();
-            }
-        };
-    }
-
-    return function () {
-        return createDateTime(new Date());
-    };
-})();
-```
-
-When we open `SpecRunner.html` our test should pass:
-
-![1 spec, 0 failures](http://i.stack.imgur.com/KHMPk.png)
-
-Great, now we've completed our first development iteration.
-
-A reasonable next step is to implement the `DateTime(date)` constructor. First, we write a unit test for it:
-
-```javascript
-it("matches the passed in Date when called with one argument", function () {
-    var dates = [new Date(), new Date(0), new Date(864e13), new Date(-864e13)];
-    for (var i = 0; i < dates.length; i++) {
-        expect(DateTime(dates[i]).offset).toEqual(dates[i].getTime());
-    }
-});
-```
-
-I've chosen four dates to test: the current date, and three dates that are potential edge cases: 
-
- - the epoch (January 1, 1970), 
- - [the maximum valid JavaScript date](http://stackoverflow.com/q/12666127/546661) (September 13, 275760, i.e. 100 million days after the epoch), and
- -  [the minimum valid JavaScript date](http://stackoverflow.com/q/12666127/546661) (April 20, 271822 B.C., i.e. 100 million days before the epoch).
-
-Testing all of these may seem a little superfluous, since we're just writing a wrapper around the native `Date` object and there's not any complicated logic going on. That said, as a general rule, it's a good idea to use potential edge cases in your tests to increase the chances of finding bugs sooner. There are still two important issues we haven't specified anything about yet in our tests:
-
- 1. What should happen when we pass in a single argument to `DateTime` that is not a `Date` object?
- 2. What should happen when we pass in a `Date` object that is invalid, such as `new Date(1e99)` or `new Date("Invalid string")`?
-
-There are lots of possible answers to these two questions depending on your error handling philosophy, and discussing such philosophical quandaries is outside the scope of this article. I chose the following strategies for dealing with these two issues:
-
- 1. Throw an error.
- 2. Continue without throwing an error. All the native `Date` methods we use will return `NaN` in this situation, so our `DateTime` properties and methods will propagate this behavior automatically.
-
-Don't think too hard about the reasoning behind these choices, because there isn't all that much. I made these choices mostly so that I could demonstrate how to write tests that expect errors to be thrown and tests that expect `NaN`. In any case, regardless of what behavior we might decide on, we should write tests that codify that behavior--so here we go:
-
-```javascript
-it("throws an error when called with a single non-Date argument", function () {
-    var nonDates = [0, NaN, Infinity, "", "not a date", null, /regex/, {}, []];
-    for (var i = 0; i < nonDates.length; i++) {
-        expect(DateTime.bind(null, nonDates[i])).toThrow();
-    }
-});
-it("returns a NaN offset when an invalid date is passed in", function () {
-    var invalidDates = [new Date(864e13 + 1), new Date(-1e99), new Date("xyz")];
-    for (var i = 0; i < invalidDates.length; i++) {
-        expect(isNaN(DateTime(invalidDates[i]).offset)).toBe(true);
-    }
-});
-```
-
-This is fairly straightforward, except for the `DateTime.bind` part. The [function binding](https://developer.mozilla.org/en/docs/Web/JavaScript/Reference/Global_objects/Function/bind) is used because (1) `.toThrow()` assumes a function was passed to `expect`, and (2) [creating a function inside of a loop in the straightforward way behaves somewhat counter-intuitively in JavaScript](http://stackoverflow.com/q/750486/546661).
-
-When we open `SpecRunner.html` now we should see that the three specs we just wrote all failed. This is an important thing to check: If a spec passes before we write the implementation code, that usually means we made a mistake while writing the spec.
-
-Now we can write the implementation:
-
-```javascript
-// ...
-return function (date) {
-    if (date !== undefined) {
-        if (date instanceof Date) {
-            return createDateTime(date);
-        }
-        throw new Error(String(date) + " is not a Date object.");
-    }
-    return createDateTime(new Date());
-};
-```
-
-All the tests should pass.
-
-## Getters
-
-The easiest next step is to implement all the property getters. Writing tests for all of them is straightforward, although a little tedious. All that's involved is looping through some test dates and making sure that all the property getters return the expected values for these test dates.
-
-When choosing test dates it's a good idea to include both typical dates as well as some potential edge cases.
-
-```javascript
-var testDates = [
-    "0001-01-01T00:00:00", // Monday
-    "0021-02-03T07:06:07", // Wednesday
-    "0321-03-06T14:12:14", // Sunday
-    "1776-04-09T21:18:21", // Tuesday
-    "1900-05-12T04:24:28", // Saturday
-    "1901-06-15T11:30:35", // Saturday
-    "1970-07-18T18:36:42", // Saturday
-    "2000-08-21T01:42:49", // Monday
-    "2008-09-24T08:48:56", // Wednesday
-    "2016-10-27T15:54:03", // Thursday
-    "2111-11-30T22:01:10", // Monday
-    "9999-12-31T12:07:17", // Friday
-    864e13, // max date (Sat 13 Sep 275760 00:00:00) 
-    -864e13, // min date (Tue 20 Apr -271821 00:00:00)
-    -623e11 // single-digit negative year (Tue 17 Oct -5 04:26:40)
-].map(function (x) {
-    return DateTime(new Date(x));
-});
-
-var expectedValues = {
-    year: [1, 21, 321, 1776, 1900, 1901, 1970, 2000, 2008, 2016, 2111, 9999, 275760, -271821, -5],
-    monthName: ["January", "February", "March", "April", "May", "June", "July", "August", "September", "October", "November", "December", "September", "April", "October"],
-    month: [1, 2, 3, 4, 5, 6, 7, 8, 9, 10, 11, 12, 9, 4, 10],
-    day: ["Monday", "Wednesday", "Sunday", "Tuesday", "Saturday", "Saturday", "Saturday", "Monday", "Wednesday", "Thursday", "Monday", "Friday", "Saturday", "Tuesday", "Tuesday"],
-    date: [1, 3, 6, 9, 12, 15, 18, 21, 24, 27, 30, 31, 13, 20, 17],
-    ordinalDate: ["1st", "3rd", "6th", "9th", "12th", "15th", "18th", "21st", "24th", "27th", "30th", "31st", "13th", "20th", "17th"],
-    hours: [0, 7, 14, 21, 4, 11, 18, 1, 8, 15, 22, 12, 0, 0, 4],
-    hours12: [12, 7, 2, 9, 4, 11, 6, 1, 8, 3, 10, 12, 12, 12, 4],
-    minutes: [0, 6, 12, 18, 24, 30, 36, 42, 48, 54, 1, 7, 0, 0, 26],
-    seconds: [0, 7, 14, 21, 28, 35, 42, 49, 56, 3, 10, 17, 0, 0, 40],
-    ampm: ["am", "am", "pm", "pm", "am", "am", "pm", "am", "am", "pm", "pm", "pm", "am", "am", "am"],
-    offset: [-62135596800000, -61501568033000, -52031843266000, -6113414499000, -2197654532000, -2163155365000, 17174202000, 966822169000, 1222246136000, 1477583643000, 4478364070000, 253402258037000, 8640000000000000, -8640000000000000, -62300000000000]
-};
-
-describe("getter", function () {
-    Object.keys(expectedValues).forEach(function (propertyName) {
-        it("returns expected values for property '" + propertyName + "'", function () {
-            testDates.forEach(function (testDate, i) {
-                expect(testDate[propertyName]).toEqual(expectedValues[propertyName][i]);
-            });
-        });
-    });
-});
-```
-
-All the new tests we just wrote should fail now, except the one corresponding to the `offset` property, since we already implemented the getter for `offset`.
-
-Now that we've written the tests we can write the implementation code.
-
-```javascript
-var monthNames = ["January", "February", "March", "April", "May", "June", "July", "August", "September", "October", "November", "December"],
-    dayNames = ["Sunday", "Monday", "Tuesday", "Wednesday", "Thursday", "Friday", "Saturday"];
-
-function createDateTime(date) {
-    return {
-        get year() {
-            return date.getFullYear();
-        },
-        get monthName() {
-            return monthNames[date.getMonth()];
-        },
-        get month() {
-            return date.getMonth() + 1;
-        },
-        get day() {
-            return dayNames[date.getDay()];
-        },
-        get date() {
-            return date.getDate();
-        },
-        get ordinalDate() {
-            var n = this.date;
-            var suffix = "th";
-            if (n < 4 || n > 20) {
-                suffix = ["st", "nd", "rd"][n % 10 - 1] || suffix;
-            }
-            return n + suffix;
-        },
-        get hours() {
-            return date.getHours();
-        },
-        get hours12() {
-            return this.hours % 12 || 12;
-        },
-        get minutes() {
-            return date.getMinutes();
-        },
-        get seconds() {
-            return date.getSeconds();
-        },
-        get ampm() {
-            return this.hours < 12 ? "am" : "pm";
-        },
-        get offset() {
-            return date.getTime();
-        }
-    };
-}
-```
-    
-Here’s a fun fact: I made quite a few mistakes in the process of writing the code above that the tests helped me catch. Most of them were fairly trivial and uninteresting mistakes that I would probably have eventually found anyway, but there is one subtler bug that I have left in the code above that I want to show you now.
-
-When I run the tests I see eight failed specs. This number might vary depending on your time zone. Here’s one of my failed expectations:
-
-> DateTime getter returns expected values for property 'monthName'  
-> Expected 'December' to equal 'November'.
-
-This is caused by the `2111-11-30T22:01:10` date. My `monthName` getter says this is December instead of November. This is because I live in the GMT+8 timezone, so something behind the scenes is converting the time from GMT into my timezone, resulting in `2111-12-01 06:01:10`. The solution to this problem is to use the `getUTCMonth` method instead of the `getMonth` method to prevent this conversion:
-  
-```javascript
-get monthName() {
-    return monthNames[date.getUTCMonth()];
-},
-```
-
-The same logic applies to the other methods, like `getFullYear`/`getUTCFullYear`, `getDay`/`getUTCDay`, and so forth:
-
-```javascript
-return {
-    get year() {
-        return date.getUTCFullYear();
-    },
-    get monthName() {
-        return monthNames[date.getUTCMonth()];
-    },
-    get month() {
-        return date.getUTCMonth() + 1;
-    },
-    get day() {
-        return dayNames[date.getUTCDay()];
-    },
-    get date() {
-        return date.getUTCDate();
-    },
-    get ordinalDate() {
-        var n = this.date;
-        var suffix = "th";
-        if (n < 4 || n > 20) {
-            suffix = ["st", "nd", "rd"][n % 10 - 1] || suffix;
-        }
-        return n + suffix;
-    },
-    get hours() {
-        return date.getUTCHours();
-    },
-    get hours12() {
-        return this.hours % 12 || 12;
-    },
-    get minutes() {
-        return date.getUTCMinutes();
-    },
-    get seconds() {
-        return date.getUTCSeconds();
-    },
-    get ampm() {
-        return this.hours < 12 ? "am" : "pm";
-    },
-    get offset() {
-        return date.getTime();
-    }
-};
-```
-
-After these modifications, all the tests should now pass. This type of bug is a bit nasty because the unit tests might not catch it if your timezone is close to GMT, and I'm not sure I would have even noticed it if I hadn't written the unit tests.
-
-## Setters
-
-Now that we've implemented all the getters, the obvious next step is to implement all the setters. Fortunately, to write tests for the setters, we don't need to create any more test dates or expected values, we can just reverse the process we used for the getter tests. Before, we had some date, such as`2008-09-24T08:48:56`, and we were checking that the year property returned `2008`, the month property returned `9`, and so on. 
-
-This time, we’ll create a date, set it's year property to `2008`, set it's month property to `9`, and so forth, and check that it's offset is the same as the offset for `2008-09-24T08:48:56`. We have some overlapping properties, like `month` and `monthName` that set the same information, and `offset` which affects everything else, so we will do three passes to test all of the properties:
-
- - In the first pass we'll use the `year`, `month`, `date`, `hours`, `minutes`, and `seconds` properties.
- - In the second pass we'll use the `year`, `monthName`, `ordinalDate`, `ampm`, `hours12`, `minutes`, and `seconds` properties.
- - In the third pass we'll use the `offset` property.
-
-Here's the code for the setter unit tests:
-
-```javascript
-describe("setter", function () {
-    var settableProperties = [["seconds", "minutes", "hours", "date", "month", "year"],
-        ["seconds", "minutes", "hours12", "ampm", "ordinalDate", "monthName", "year"],
-        ["offset"]];
-    it("can reconstruct a date using the property setters", function () {
-        testDates.forEach(function (date, i) {
-            settableProperties.forEach(function (properties) {
-                var date = DateTime(new Date(0));
-                properties.forEach(function (property) {
-                    date[property] = expectedValues[property][i];
-                });
-                expect(date.offset).toEqual(expectedValues.offset[i]);
-            });
-        });
-    });
-});
-```
-
-As usual, when you run these tests, they should all fail since we haven't written the setter code yet.
-
-Finally, the only property left is the `day` property, which is read-only. In JavaScript, writing to read-only properties fails silently by default:
-
-```javascript
-> var obj = { get readonlyProperty() { return 1; } };
-> obj.readonlyProperty
-1
-> obj.readonlyProperty = 2;
-> obj.readonlyProperty
-1
-```
-
-In my opinion, this is bad design: There's no warning when you try to write to a property without a setter and you might waste time later trying to figure out why it didn't work. Instead, we should throw an error when an attempt is made to write to `day`. Let's specify that with a test:
-
-```javascript
-it("throws an error on attempt to write to property 'day'", function () {
-    expect(function () {
-        var date = DateTime();
-        date.day = 4;
-    }).toThrow();
-});
-```
-
-Again, this test should fail since we haven't written the implementation yet.
-
-Here’s the code for the setters:
-
-```javascript
-set year(v) {
-    date.setUTCFullYear(v);
-},
-set month(v) {
-    date.setUTCMonth(v - 1);
-},
-set monthName(v) {
-    var index = monthNames.indexOf(v);
-    if (index < 0) {
-        throw new Error("'" + v + "' is not a valid month name.");
-    }
-    date.setUTCMonth(index);
-},
-set day(v) {
-    throw new Error("The property 'day' is readonly.");
-},
-set date(v) {
-    date.setUTCDate(v);
-},
-set ordinalDate(v) {
-    date.setUTCDate(+v.slice(0, -2));
-},
-set hours(v) {
-    date.setUTCHours(v);
-},
-set hours12(v) {
-    date.setUTCHours(v % 12);
-},
-set minutes(v) {
-    date.setUTCMinutes(v);
-},
-set seconds(v) {
-    date.setUTCSeconds(v);
-},
-set ampm(v) {
-    if (!/^(am|pm)$/.test(v)) {
-        throw new Error("'" + v + "' is not 'am' or 'pm'.");
-    }
-    if (v !== this.ampm) {
-        date.setUTCHours((this.hours + 12) % 24);
-    }
-},
-set offset(v) {
-    date.setTime(v);
-}
-```
-
-All the tests should pass now.
-
-## Formatting and parsing
-
-The only things left now are the `DateTime(dateString, formatString)` constructor and the `toString(formatString?)` method. The two of these are related, since they both involve a format string, so I'm including both of them in this section. We can reuse the same test dates from before, but we need to specify what strings we expect from them given different formats:
-
-```javascript
-var expectedStrings = {
-    "YYYY-M-D H:m:s": ["1-1-1 0:00:00", "21-2-3 7:06:07", "321-3-6 14:12:14", "1776-4-9 21:18:21", "1900-5-12 4:24:28", "1901-6-15 11:30:35", "1970-7-18 18:36:42", "2000-8-21 1:42:49", "2008-9-24 8:48:56", "2016-10-27 15:54:03", "2111-11-30 22:01:10", "9999-12-31 12:07:17", "275760-9-13 0:00:00", "-271821-4-20 0:00:00", "-5-10-17 4:26:40"],
-    "dddd, MMMM Do YYYY h:m:s a": ["Monday, January 1st 1 12:00:00 am", "Wednesday, February 3rd 21 7:06:07 am", "Sunday, March 6th 321 2:12:14 pm", "Tuesday, April 9th 1776 9:18:21 pm", "Saturday, May 12th 1900 4:24:28 am", "Saturday, June 15th 1901 11:30:35 am", "Saturday, July 18th 1970 6:36:42 pm", "Monday, August 21st 2000 1:42:49 am", "Wednesday, September 24th 2008 8:48:56 am", "Thursday, October 27th 2016 3:54:03 pm", "Monday, November 30th 2111 10:01:10 pm", "Friday, December 31st 9999 12:07:17 pm", "Saturday, September 13th 275760 12:00:00 am", "Tuesday, April 20th -271821 12:00:00 am", "Tuesday, October 17th -5 4:26:40 am"],
-    "YYYY.MMMM.M.dddd.D.Do.H.h.m.s.a": ["1.January.1.Monday.1.1st.0.12.00.00.am", "21.February.2.Wednesday.3.3rd.7.7.06.07.am", "321.March.3.Sunday.6.6th.14.2.12.14.pm", "1776.April.4.Tuesday.9.9th.21.9.18.21.pm", "1900.May.5.Saturday.12.12th.4.4.24.28.am", "1901.June.6.Saturday.15.15th.11.11.30.35.am", "1970.July.7.Saturday.18.18th.18.6.36.42.pm", "2000.August.8.Monday.21.21st.1.1.42.49.am", "2008.September.9.Wednesday.24.24th.8.8.48.56.am", "2016.October.10.Thursday.27.27th.15.3.54.03.pm", "2111.November.11.Monday.30.30th.22.10.01.10.pm", "9999.December.12.Friday.31.31st.12.12.07.17.pm", "275760.September.9.Saturday.13.13th.0.12.00.00.am", "-271821.April.4.Tuesday.20.20th.0.12.00.00.am", "-5.October.10.Tuesday.17.17th.4.4.26.40.am"]
-};
-```
-
-Once we've constructed this object, it's straightforward to write the tests:
-
- - For `toString`, we go through all the test dates (e.g. `1970-07-18T18:36:42`) and see if they return the expected string for each of the formats (e.g.  `"1970-7-18 18:36:42"` for `"YYYY-M-D H:m:s"`).
- - For the `DateTime(dateString, formatString)` constructor, we go through all the pairs of formats and date strings (e.g. `"1970-7-18 18:36:42"` and `"YYYY-M-D H:m:s"`) and make sure the constructed object has the same offset as the corresponding test date.
-
-That’s expressed in code here:
-
-```javascript
-describe("toString", function () {
-    it("returns expected values", function () {
-        testDates.forEach(function (date, i) {
-            for (format in expectedStrings) {
-                expect(date.toString(format)).toEqual(expectedStrings[format][i]);
-            }
-        });
-    });
-});
-
-it("parses a string as a date when passed in a string and a format string", function () {
-    for (format in expectedStrings) {
-        expectedStrings[format].forEach(function (date, i) {
-            expect(DateTime(date, format).offset).toEqual(testDates[i].offset);
-        });
-    }
-});
-```
-
-As usual, these tests should fail if we run them now.
-
-Here's the implementation code to add these features. This is the most complicated part of the library, so the code here is not as simple as the code we've written up to this point. Feel free to just skim through this code to get the big picture without analyzing the finer details.
-
-```javascript
-"use strict";
-var DateTime = (function () {
-
-    var monthNames = ["January", "February", "March", "April", "May", "June", "July", "August", "September", "October", "November", "December"],
-        dayNames = ["Sunday", "Monday", "Tuesday", "Wednesday", "Thursday", "Friday", "Saturday"];
-
-    function createDateTime(date) {
-        return {
-            // ... skipping the getters/setters to save space
-            toString: function (formatString) {
-                formatString = formatString || "YYYY-M-D H:m:s";
-                return toString(this, formatString);
-            }
-        };
-    }
-
-    var formatAbbreviations = {
-        YYYY: "year",
-        YY: "shortYear",
-        MMMM: "monthName",
-        M: "month",
-        dddd: "day",
-        D: "date",
-        Do: "ordinalDate",
-        H: "hours",
-        h: "hours12",
-        m: "minutes",
-        s: "seconds",
-        a: "ampm"
-    };
-    var maxAbbreviationLength = 4;
-    var formatPatterns = {
-        year: /^-?[0-9]+/,
-        monthName: /January|February|March|April|May|June|July|August|September|October|November|December/,
-        month: /[1-9][0-9]?/,
-        day: /Sunday|Monday|Tuesday|Wednesday|Thursday|Friday|Saturday/,
-        date: /[1-9][0-9]?/,
-        ordinalDate: /[1-9][0-9]?(st|nd|rd|th)/,
-        hours: /[0-9]{1,2}/,
-        hours12: /[0-9]{1,2}/,
-        minutes: /[0-9]{1,2}/,
-        seconds: /[0-9]{1,2}/,
-        ampm: /am|pm/
-    };
-
-
-    function tokenize(formatString) {
-        var tokens = [];
-        for (var i = 0; i < formatString.length; i++) {
-            var slice, propertyName;
-            for (var j = maxAbbreviationLength; j > 0; j--) {
-                slice = formatString.slice(i, i + j);
-                propertyName = formatAbbreviations[slice];
-                if (propertyName) {
-                    tokens.push({ type: "property", value: propertyName });
-                    i += j - 1;
-                    break;
-                }
-            }
-            if (!propertyName) {
-                tokens.push({ type: "literal", value: slice });
-            }
-        }
-        return tokens;
-    }
-
-    function toString(dateTime, formatString) {
-        var tokens = tokenize(formatString);
-        return tokens.map(function (token) {
-            if (token.type === "property") {
-                var value = dateTime[token.value];
-                if (token.value === "minutes" || token.value === "seconds") {
-                    value = ("00" + value).slice(-2);
-                }
-                return value;
-            }
-            return token.value;
-        }).join("");
-    }
-
-    function parse(string, formatString) {
-        var tokens = tokenize(formatString);
-        var properties = {};
-        tokens.forEach(function (token, i) {
-            if (token.type === "literal") {
-                var value = token.value,
-                    slice = string.slice(0, value.length);
-                if (slice !== value) {
-                    throw new Error("String does not match format. Expected '" + slice + "' to equal '" + value + "'.");
-                }
-                string = string.slice(value.length);
-            } else {
-                var format = token.value,
-                    pattern = formatPatterns[format],
-                    match = string.match(pattern);
-                if (!match || !match.length) {
-                    throw new Error("String does not match format. Expected '" + string + "' to start with the pattern " + pattern + ".");
-                }
-                match = match[0];
-                string = string.slice(match.length);
-                properties[format] = match;
-            }
-        });
-        var propertyOrder = ["seconds", "minutes", "hours12", "ampm", "hours", "ordinalDate", "date", "monthName", "month", "year"];
-        var date = createDateTime(new Date(0));
-        propertyOrder.forEach(function (property) {
-            if (properties[property]) {
-                date[property] = properties[property];
-            }
-        });
-        return date;
-    }
-
-    return function (date, formatString) {
-        if (date !== undefined) {
-            if (date instanceof Date) {
-                return createDateTime(date);
-            }
-            if (typeof formatString === "string") {
-                return parse(date, formatString);
-            }
-            throw new Error(String(date) + " is not a Date object.");
-        }
-        return createDateTime(new Date());
-    };
-})();
-```
-
-Now all tests should pass. The process of writing this part was where the unit tests became the most useful. Since the amount and complexity of the code here is relatively greater here, there were lots of bugs that I encountered while writing this that the tests helped me spot quickly. I haven't detailed all iterations of mistakes and fixes that I went through writing this, since they were mostly trivial and uninteresting mistakes. That said, I do want to point out how illuminating (and humbling) this process is: The number of mistakes you make while writing code can be surprisingly large.
-
-It might seem like we're finished now, since we've written all of the features and all the tests pass, but there's one more step we should go through to see if our tests are thorough enough.
-
-# Code coverage
-
-Code coverage tools are used to help you find untested code. They attach counters to each statement in the code, and alert you of any statements that are never executed. Code coverage is often expressed as a percentage; for example, 85 percent code coverage means that 85 percent of the statements in the code were executed.
-
-If you have low code coverage, it’s usually a good indication that your tests are incomplete. Of course, having 100 percent code coverage is no guarantee that your unit tests can catch every potential bug, but in general, there are more defects in untested code than in tested code. Code coverage is an especially useful tool when writing tests for large projects that don't already have any unit tests.
-
-## Setting up code coverage
-
-For this we will need [Node.js](https://nodejs.org/en/), so first install Node if you don't yet have it.
-
-We’ll use [Karma](http://karma-runner.github.io/0.13/index.html) for running the code coverage tests. In the instructions below I assume that you have Chrome, [but it's easy to modify which browser you use](http://karma-runner.github.io/0.10/config/browsers.html).
-
-Create a file in your project called `package.json` with the following content:
-
-```javascript
-{
-  "scripts": {
-    "test": "karma start my.conf.js"
-  },
-  "devDependencies": {
-    "jasmine-core": "^2.3.4",
-    "karma": "^0.13.21",
-    "karma-coverage": "^0.5.3",
-    "karma-jasmine": "^0.3.6",
-    "karma-chrome-launcher": "~0.1"
-  }
-}
-```
-
-Then create another file named `my.conf.js` with the following content:
-
-```javascript
-module.exports = function(config) {
-  config.set({
-    basePath: '',
-    frameworks: ['jasmine'],
-    files: [
-      'DateTime.js',
-      'test/spec/*.js'
-    ],
-    browsers: ['Chrome'],
-    singleRun: true,
-    preprocessors: { '*.js': ['coverage'] },
-    reporters: ['progress', 'coverage']
-  });
-};
-```
-
-If you use Windows, open the Node.js command prompt. Otherwise, just open your terminal. Navigate to your project folder and run `npm install`. 
-
-Once it's done installing, you can run `npm test` whenever you want to run the coverage tests. It will create a `coverage` folder with a subfolder corresponding to the name of your browser. Open the `index.html` file in that folder to see the code coverage report.
-
-## Going through the code coverage report
-
-The code coverage highlights unexecuted lines of code in red, 
-
-![unexecuted line of code](http://i.stack.imgur.com/nWlVW.png)
-
-and unevaluated logical branches in yellow.
-
-![unevaluated conditional branch](http://i.stack.imgur.com/RzoRZ.png)
-
-At this point, the code coverage report shows that the unit tests cover 96 percent of the lines of code and 87 percent  of the conditional branches. Going through the report and inspecting the highlighted code reveals what our unit tests are missing:
-
- - There are no tests that use the default format string in the `toString` method. We can add some to the `describe("toString", ...)` section:
-
-    ```javascript
-    it("uses YYYY-M-D H:m:s as the default format string", function () {
-        testDates.forEach(function (date, i) {
-            expect(date.toString()).toEqual(expectedStrings["YYYY-M-D H:m:s"][i]);
-        });
-    });
-    ```
- - There are no tests that try to set `monthName` to an invalid month name. We can add some to the `describe("setter", ...)` section:
-
-    ```javascript
-    it("throws an error on attempt to set property `monthName` to an invalid value", function () {
-        var invalidMonths = ["janury", "???", "", 5];
-        invalidMonths.forEach(function (value) {
-            expect(function () {
-                var date = DateTime();
-                date.monthName = value;
-            }).toThrow();
-        });
-    });
-    ```
- - There are no tests that try to set `ampm` to a value other than `am` or `pm`. We can add some to the `describe("setter", ...)` section:
-
-    ```javascript
-    it("throws an error on attempt to set property `ampm` to an invalid value", function () {
-        var invalidAMPM = ["afternoon", "p", "a", 0];
-        invalidAMPM.forEach(function (value) {
-            expect(function () {
-                var date = DateTime();
-                date.ampm = value;
-            }).toThrow();
-        });
-    });
-    ```
- - There are no tests that try to parse an invalid date string. We can add some to the `describe("DateTime", ...)` section:
-
-    ```javascript
-    it("throws an error when passed in an invalid date string and a format string", function () {
-        var invalidDates = ["1234!5+3 1:2:3", "tomorrow", "Monday, January 500th 2000 5:40:30 pm", 0];
-        Object.keys(expectedStrings).forEach(function (format) {
-            invalidDates.forEach(function (invalidDate) {
-                expect(function () {
-                    DateTime(invalidDate, format);
-                }).toThrow();
-            });
-        });
-    });
-    ```
-
-Now the tests should cover 100 percent  of the lines and branches of the code.
-
-
-# Conclusion
-
-Congrats! If you've read through this far, you should have a basic idea of
-
- - unit testing
- - benefits of unit testing 
- - how to write unit tests
- - code coverage 
- - how to run code coverage tests
-
-This should be enough for you to get started with test-driven development in your own projects. If you work on collaborative projects, especially open-source ones, I would also recommend reading  up on Continuous Integration (CI) testing. [Travis CI](https://travis-ci.org/) is a popular CI server that automatically runs tests after every push to GitHub, and [Coveralls](https://coveralls.io/) similarly runs code coverage tests after every push to GitHub.
-
-If you have any questions for me, feel free to leave a comment below.
->>>>>>> 4f77b46b
